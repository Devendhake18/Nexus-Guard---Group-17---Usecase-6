# 🚀 Nexus Guard - AI-Powered Multi-Channel Fraud & Impersonation Detection

## 🏆 MUFG HACKATHON - USECASE 6

**AI-POWERED MULTI-CHANNEL FRAUD AND IMPERSONATION DETECTION**

---

## 📋 Project Overview

**Nexus Guard** is an advanced AI-powered security system designed to detect and prevent fraud and impersonation attempts across multiple communication channels. Built for the MUFG Hackathon, this solution leverages cutting-edge machine learning models to analyze text, audio, images, and video content in real-time.

## ✨ Key Features

### 🔍 Multi-Modal Detection
- **Text Analysis**: Phishing email and message detection using BiLSTM and TF-IDF models
- **Audio Analysis**: Voice spoofing and deepfake audio detection using RawNetLite
- **Image Analysis**: OCR-based text extraction and fraud detection
- **Video Analysis**: Multi-modal analysis combining audio and visual content

### 🚨 Real-Time Monitoring
- **Email Integration**: IMAP-based email monitoring with instant fraud alerts
- **Multi-Platform Notifications**: Telegram, Discord, and email alerts
- **Dashboard**: Real-time monitoring dashboard with threat analytics
- **Windows Notifications**: Desktop alerts for immediate attention

### 🛡️ Advanced Security
- **Multi-Model Ensemble**: Combines multiple AI models for enhanced accuracy
- **Cross-Domain Detection**: Robust detection across different fraud patterns
- **Confidence Scoring**: Probability-based threat assessment
- **Automated Response**: Configurable alert systems and response mechanisms

### 🌐 Chrome Extension
- **Real-Time Web Protection**: Browser extension for instant fraud detection while browsing
- **URL Analysis**: Automatic scanning of suspicious URLs and websites
- **Content Filtering**: Real-time analysis of web content for fraud indicators
- **Seamless Integration**: Works alongside the main application for comprehensive protection
- **User-Friendly Interface**: Simple one-click fraud detection with instant results

## 🏗️ Architecture

```
<<<<<<< HEAD
┌─────────────────┐    ┌─────────────────┐    ┌─────────────────┐
│   Input Layer   │    │  AI Models      │    │  Alert System   │
│                 │    │                 │    │                 │
  │ • Text        │───▶│ • BiLSTM       │───▶│ • Telegram      │
│ • Audio         │    │ • RawNetLite    │    │ • Discord       │
│ • Image         │    │ • TF-IDF        │    │ • Email         │
│ • Video         │    │ • OCR           │    │ • Desktop       │
│ • Web Content   │    │ • Web Scanner   │    │ • Browser       │
└─────────────────┘    └─────────────────┘    └─────────────────┘
=======
┌─────────────────┐     ┌─────────────────┐     ┌─────────────────┐
│   Input Layer   │     │  AI Models      │     │  Alert System   │
│                 │     │                 │     │                 │
│ • Text          │───▶ │ • BiLSTM        │───▶│ • Telegram      │
│ • Audio         │     │ • RawNetLite    │     │ • Discord       │
│ • Image         │     │ • TF-IDF        │     │ • Email         │
│ • Video         │     │ • OCR           │     │ • Desktop       │
└─────────────────┘     └─────────────────┘     └─────────────────┘
>>>>>>> 6207eb57
```

### 🔒 Security Enhancements
- **Environment variables**: `.env` files are now properly excluded from version control
- **Sensitive data protection**: Model files, logs, and temporary files are gitignored
- **Clean deployment**: Ready for secure GitHub deployment

---

## 🚀 Getting Started

### Prerequisites

- **Python 3.8+** (Recommended: Python 3.9 or 3.10)
- **CUDA-compatible GPU** (optional, for faster inference)
- **Tesseract OCR** installed and configured
- **FFmpeg** installed and added to system PATH
- **Git** for cloning the repository
- **Google Chrome** for the browser extension

### System Requirements

- **RAM**: Minimum 8GB, Recommended 16GB+
- **Storage**: At least 5GB free space for models and dependencies
- **OS**: Windows 10/11, macOS, or Linux
- **Network**: Internet connection for model downloads and API calls
- **Browser**: Google Chrome (for extension functionality)

### Demo Videos

Watch our demo videos to see Nexus Guard in action:

- **🎥 Demo Video 1**: [Watch Demo Video 1](https://drive.google.com/file/d/1v20T9JeL8Cx0oAqRqylfoRe_VMJvM9X6/view?usp=sharing)
- **🎥 Demo Video 2**: [Watch Demo Video 2](https://drive.google.com/file/d/1v20T9JeL8Cx0oAqRqylfoRe_VMJvM9X6/view?usp=sharing)

### Installation Steps

#### 1. **Clone the Repository**
   ```bash
   git clone https://github.com/Devendhake18/Nexus-Guard---Group-17---Usecase-6.git
   cd nexus-guard
   ```

#### 2. **Set Up Python Environment** (Recommended)
   ```bash
   # Create virtual environment
   python -m venv venv
   
   # Activate virtual environment
   # On Windows:
   venv\Scripts\activate
   # On macOS/Linux:
   source venv/bin/activate
   ```

#### 3. **Install Dependencies**
   ```bash
   # Upgrade pip first
   python -m pip install --upgrade pip
   
   # Install all requirements
   pip install -r requirements.txt
   ```

#### 4. **Install System Dependencies**

   **Windows:**
   - Install [Tesseract OCR](https://github.com/UB-Mannheim/tesseract/wiki)
   - Install [FFmpeg](https://ffmpeg.org/download.html#build-windows)
   - Add both to system PATH

   **macOS:**
   ```bash
   brew install tesseract ffmpeg
   ```

   **Linux (Ubuntu/Debian):**
   ```bash
   sudo apt update
   sudo apt install tesseract-ocr ffmpeg
   ```

#### 5. **Download AI Models**
   - All pre-trained models are stored in Google Drive
   - **Drive Link**: [Google Drive Models Folder](https://drive.google.com/drive/folders/1OGZ1Ztdp9VsrVgoe2XqCLQoqTtjPHmuS?usp=sharing)
   - Download and extract models to the `models/` directory
   - Ensure the following structure:
     ```
     models/
     └── model_logical_CCE_100_32_0.0001/
         └── model_best_epoch100.pth.tar
     ```

#### 6. **Configure Environment Variables**
   ```bash
   # Copy example environment file
   cp .env.example .env
   
   # Edit .env with your API keys and configuration
   # Use any text editor or IDE
   ```

#### 7. **Install Chrome Extension**
   - Open Google Chrome and navigate to `chrome://extensions/`
   - Enable "Developer mode" in the top right corner
   - Click "Load unpacked" and select the `chrome-extension/` folder from the project
   - The Nexus Guard extension will appear in your browser toolbar
   - Click the extension icon to activate fraud detection while browsing

#### 8. **Verify Installation**
   ```bash
   # Test if all dependencies are installed
   python -c "import torch, flask, cv2, whisper; print('All packages imported successfully!')"
   ```



### Running the Application

#### **Option 1: Development Mode (Recommended for testing)**

1. **Start the Flask API Server**
   ```bash
   # Terminal 1: Start API server
   python flask_api.py
   ```
   - API will be available at `http://localhost:5000`
   - Keep this terminal running

2. **Start the Main Application**
   ```bash
   # Terminal 2: Start main app
   python app.py
   ```
   - Main monitoring system will start
   - Email monitoring and notifications will be active

#### **Option 2: Production Mode**

1. **Set Environment Variables**
   ```bash
   export FLASK_ENV=production
   export FLASK_DEBUG=0
   ```

2. **Run with Gunicorn (Linux/macOS)**
   ```bash
   pip install gunicorn
   gunicorn -w 4 -b 0.0.0.0:5000 flask_api:app
   ```

3. **Run with Waitress (Windows)**
   ```bash
   pip install waitress
   waitress-serve --host=0.0.0.0 --port=5000 flask_api:app
   ```

### Testing the Setup

#### **Test API Endpoints**
```bash
# Test text analysis
curl -X POST http://localhost:5000/predict-text \
  -H "Content-Type: application/json" \
  -d '{"text": "Test message"}'

# Test if server is running
curl http://localhost:5000/
```

#### **Test Audio Analysis**
```bash
# Send an audio file for analysis
curl -X POST http://localhost:5000/predict-audio \
  -F "audio=@test_audio/sample.wav"
```

### Troubleshooting

#### **Common Issues:**

1. **Import Errors**: Ensure virtual environment is activated
2. **Tesseract Not Found**: Check PATH and installation
3. **FFmpeg Errors**: Verify FFmpeg installation and PATH
4. **CUDA Issues**: Install CPU-only PyTorch if GPU unavailable
5. **Model Loading Errors**: Verify model files are in correct directories

#### **Performance Tips:**

- Use GPU if available for faster inference
- Adjust batch sizes based on available memory
- Monitor system resources during operation
- Use SSD storage for better I/O performance

## 📁 Project Structure

```
nexus-guard/
├── app.py                 # Main application with monitoring capabilities
├── flask_api.py          # REST API for fraud detection
├── RawNetLite.py         # Audio spoofing detection model
├── audio_preprocessor.py # Audio preprocessing utilities
├── models/              # Pre-trained AI models (Google Drive)
├── my_models/           # Additional ML models
├── chrome-extension/    # Chrome browser extension for web protection
├── temp/                # Temporary file storage
└── test_*/              # Test files for different modalities
```

> **Note**: The project structure has been cleaned up by removing unused directories (`assets/`, `components/`, `.dist/`, `config/`) to focus on essential functionality and improve maintainability.

## 🔧 Configuration

### Environment Variables

**Important**: Create a `.env` file in the project root with the following variables. This file is automatically excluded from version control for security.

Create a `.env` file with the following variables:

```env
# Telegram Bot Configuration
TELEGRAM_BOT_TOKEN=your_bot_token
TELEGRAM_CHAT_ID=your_chat_id

# Discord Configuration
DISCORD_TOKEN=your_discord_token
DISCORD_CHANNEL_ID=your_channel_id

# Email Configuration
EMAIL_ADDRESS=your_email@gmail.com
EMAIL_PASSWORD=your_app_password
SMTP_SERVER=smtp.gmail.com
SMTP_PORT=587
IMAP_HOST=imap.gmail.com

# API Endpoints
TEXT_API_URL=http://127.0.0.1:5000/predict-text
AUDIO_API_URL=http://127.0.0.1:5000/predict-audio
IMAGE_API_URL=http://127.0.0.1:5000/predict-image
VIDEO_API_URL=http://127.0.0.1:5000/predict-video
```

## 🧠 AI Models

### Text Detection Models
- **BiLSTM Classifier**: Deep learning model for text-based fraud detection
- **TF-IDF Vectorizer**: Traditional ML approach for phishing detection
- **Custom Tokenizer**: Optimized text preprocessing pipeline

### Audio Detection Models
- **RawNetLite**: State-of-the-art audio spoofing detection
- **Cross-domain Model**: Robust detection across different audio domains

### Computer Vision Models
- **OCR Integration**: Text extraction from images using Tesseract
- **Image Processing**: OpenCV-based image analysis

## 📡 API Endpoints

### Text Analysis
```http
POST /predict-text
Content-Type: application/json

{
  "text": "Your text content here"
}
```

### Audio Analysis
```http
POST /predict-audio
Content-Type: multipart/form-data

audio: [audio_file]
```

### Image Analysis
```http
POST /predict-image
Content-Type: multipart/form-data

image: [image_file]
```

### Video Analysis
```http
POST /predict-video
Content-Type: multipart/form-data

video: [video_file]
```

## 🌐 Chrome Extension

### Overview
The Nexus Guard Chrome Extension provides real-time fraud detection while browsing the web. It seamlessly integrates with the main application to offer comprehensive protection across all your online activities.

### Features
- **🔍 Real-Time URL Scanning**: Automatically analyzes URLs for suspicious patterns
- **📝 Content Analysis**: Scans web page content for fraud indicators
- **🚨 Instant Alerts**: Provides immediate warnings for detected threats
- **⚡ Lightweight**: Minimal impact on browsing performance
- **🔒 Privacy-Focused**: All analysis happens locally or through secure API calls

### Installation
1. **Load Extension in Chrome**:
   - Navigate to `chrome://extensions/`
   - Enable "Developer mode"
   - Click "Load unpacked"
   - Select the `chrome-extension/` folder from the project

2. **Activate Protection**:
   - Click the Nexus Guard icon in your browser toolbar
   - The extension will automatically start monitoring your browsing

### Usage
- **Automatic Protection**: The extension runs in the background while browsing
- **Manual Scan**: Click the extension icon to manually scan the current page
- **Settings**: Configure detection sensitivity and notification preferences
- **History**: View your fraud detection history and blocked threats

### Integration
The Chrome Extension works alongside the main Nexus Guard application:
- **Shared Models**: Uses the same AI models for consistent detection
- **Unified Dashboard**: View all threats (web, email, audio, etc.) in one place
- **Centralized Alerts**: Receive notifications through your preferred channels

## 🔍 Usage Examples

### Email Monitoring
The system automatically monitors emails and analyzes content for fraud:
- Real-time email scanning via IMAP
- Instant fraud detection and alerts
- Multi-platform notification system

### Manual Analysis
Use the API endpoints to analyze specific content:
```python
import requests

# Analyze text
response = requests.post('http://localhost:5000/predict-text', 
                        json={'text': 'Suspicious message content'})
result = response.json()
```

### Web Protection
The Chrome Extension provides seamless web protection:
- Browse safely with real-time threat detection
- Get instant warnings for suspicious websites
- Maintain a secure browsing experience

## 📊 Performance Metrics

- **Text Detection**: 95%+ accuracy on phishing detection
- **Audio Detection**: 90%+ accuracy on spoofing detection
- **Response Time**: <2 seconds for most content types
- **Multi-Modal**: Enhanced accuracy through ensemble methods

## 🤝 Contributing

1. Fork the repository
2. Create a feature branch (`git checkout -b feature/amazing-feature`)
3. Commit your changes (`git commit -m 'Add amazing feature'`)
4. Push to the branch (`git push origin feature/amazing-feature`)
5. Open a Pull Request

<<<<<<< HEAD
## 📝 License

This project is developed for the MUFG Hackathon. All rights reserved.

=======
>>>>>>> 6207eb57
**⚠️ Important Note**: All pre-trained models are stored in Google Drive due to size constraints. Please use the provided drive link to access the models before running the application.

**🔗 Model Access**: [Google Drive Models Folder](https://drive.google.com/drive/folders/1OGZ1Ztdp9VsrVgoe2XqCLQoqTtjPHmuS?usp=sharing)<|MERGE_RESOLUTION|>--- conflicted
+++ resolved
@@ -40,26 +40,15 @@
 ## 🏗️ Architecture
 
 ```
-<<<<<<< HEAD
 ┌─────────────────┐    ┌─────────────────┐    ┌─────────────────┐
 │   Input Layer   │    │  AI Models      │    │  Alert System   │
 │                 │    │                 │    │                 │
-  │ • Text        │───▶│ • BiLSTM       │───▶│ • Telegram      │
+│ • Text          │───▶│ • BiLSTM        │───▶│ • Telegram      │
 │ • Audio         │    │ • RawNetLite    │    │ • Discord       │
 │ • Image         │    │ • TF-IDF        │    │ • Email         │
 │ • Video         │    │ • OCR           │    │ • Desktop       │
 │ • Web Content   │    │ • Web Scanner   │    │ • Browser       │
 └─────────────────┘    └─────────────────┘    └─────────────────┘
-=======
-┌─────────────────┐     ┌─────────────────┐     ┌─────────────────┐
-│   Input Layer   │     │  AI Models      │     │  Alert System   │
-│                 │     │                 │     │                 │
-│ • Text          │───▶ │ • BiLSTM        │───▶│ • Telegram      │
-│ • Audio         │     │ • RawNetLite    │     │ • Discord       │
-│ • Image         │     │ • TF-IDF        │     │ • Email         │
-│ • Video         │     │ • OCR           │     │ • Desktop       │
-└─────────────────┘     └─────────────────┘     └─────────────────┘
->>>>>>> 6207eb57
 ```
 
 ### 🔒 Security Enhancements
@@ -428,13 +417,9 @@
 4. Push to the branch (`git push origin feature/amazing-feature`)
 5. Open a Pull Request
 
-<<<<<<< HEAD
 ## 📝 License
 
 This project is developed for the MUFG Hackathon. All rights reserved.
-
-=======
->>>>>>> 6207eb57
 **⚠️ Important Note**: All pre-trained models are stored in Google Drive due to size constraints. Please use the provided drive link to access the models before running the application.
 
 **🔗 Model Access**: [Google Drive Models Folder](https://drive.google.com/drive/folders/1OGZ1Ztdp9VsrVgoe2XqCLQoqTtjPHmuS?usp=sharing)